sudo: true

language: python

before_install:
  - sudo apt-get -qq update

addons:
  apt:
    packages:
    - gcc
    - g++
    - gfortran

env:
<<<<<<< HEAD
 - COMBINATION=python-2-7-sklearn-0-17
 - COMBINATION=python-2-7-sklearn-0-18
 # - COMBINATION=python-3-5-sklearn-0-17
 # - COMBINATION=python-3-5-sklearn-0-18

## Install the packages
install:
  # We do this conditionally because it saves us some downloading if the
  # version is the same.
  - if [[ "$TRAVIS_PYTHON_VERSION" == "2.7" ]]; then
      wget https://repo.continuum.io/miniconda/Miniconda2-latest-Linux-x86_64.sh -O miniconda.sh;
    else
      wget https://repo.continuum.io/miniconda/Miniconda3-latest-Linux-x86_64.sh -O miniconda.sh;
    fi

  - bash miniconda.sh -b -p $HOME/miniconda
  - export PATH="$HOME/miniconda/bin:$PATH"
  - hash -r
  - conda config --set always_yes yes --set changeps1 no
  - conda update -q conda

  # Useful for debugging any issues with conda
  - conda info -a

  # dependencies
  - conda create -q -n test-environment python=$TRAVIS_PYTHON_VERSION numpy scipy pandas coverage cython
  - source activate test-environment

  # Coverage packages
  - if [[ "$TRAVIS_PYTHON_VERSION" == "2.7" ]]; then
      conda install --yes -c dan_blanchard python-coveralls nose-cov;
    fi
  - chmod 777 ./build_tools/travis/install.sh
  - ./build_tools/travis/install.sh
  - pip install coveralls
  - pip install matplotlib
  - pip install seaborn
  - pip install jinja2
  - pip install http://h2o-release.s3.amazonaws.com/h2o/rel-turchin/9/Python/h2o-3.8.2.9-py2.py3-none-any.whl
  - python setup.py develop

=======
  global:
    # Directory where tests are run from
    - TEST_DIR=/tmp/skutil
    - OMP_NUM_THREADS=4
    - OPENBLAS_NUM_THREADS=4
  matrix:
   - DISTRIB="conda" PYTHON_VERSION="2.7" SCIKIT_LEARN_VERSION="0.17.1"
     WITH_MATPLOTLIB="true" WITH_SEABORN="true" COVERAGE="true"
   - DISTRIB="conda" PYTHON_VERSION="2.7" SCIKIT_LEARN_VERSION="0.17.1"
     WITH_MATPLOTLIB="false" WITH_SEABORN="false" COVERAGE="true"
   - DISTRIB="conda" PYTHON_VERSION="2.7" SCIKIT_LEARN_VERSION="0.18"
     WITH_MATPLOTLIB="true" WITH_SEABORN="true" COVERAGE="true"
   - DISTRIB="conda" PYTHON_VERSION="2.7" SCIKIT_LEARN_VERSION="0.18"
     WITH_MATPLOTLIB="false" WITH_SEABORN="false" COVERAGE="true"

matrix:
  allow_failures:
    - python: 3.5

install: source build_tools/travis/install.sh
>>>>>>> 2cd3e0c3
before_script:
  - "export DISPLAY=:99.0"
  - "sh -e /etc/init.d/xvfb start"
  - sleep 5 # give xvfb some time to start by sleeping for 5 seconds
script: bash build_tools/travis/test_script.sh
after_success: source build_tools/travis/after_success.sh<|MERGE_RESOLUTION|>--- conflicted
+++ resolved
@@ -13,49 +13,6 @@
     - gfortran
 
 env:
-<<<<<<< HEAD
- - COMBINATION=python-2-7-sklearn-0-17
- - COMBINATION=python-2-7-sklearn-0-18
- # - COMBINATION=python-3-5-sklearn-0-17
- # - COMBINATION=python-3-5-sklearn-0-18
-
-## Install the packages
-install:
-  # We do this conditionally because it saves us some downloading if the
-  # version is the same.
-  - if [[ "$TRAVIS_PYTHON_VERSION" == "2.7" ]]; then
-      wget https://repo.continuum.io/miniconda/Miniconda2-latest-Linux-x86_64.sh -O miniconda.sh;
-    else
-      wget https://repo.continuum.io/miniconda/Miniconda3-latest-Linux-x86_64.sh -O miniconda.sh;
-    fi
-
-  - bash miniconda.sh -b -p $HOME/miniconda
-  - export PATH="$HOME/miniconda/bin:$PATH"
-  - hash -r
-  - conda config --set always_yes yes --set changeps1 no
-  - conda update -q conda
-
-  # Useful for debugging any issues with conda
-  - conda info -a
-
-  # dependencies
-  - conda create -q -n test-environment python=$TRAVIS_PYTHON_VERSION numpy scipy pandas coverage cython
-  - source activate test-environment
-
-  # Coverage packages
-  - if [[ "$TRAVIS_PYTHON_VERSION" == "2.7" ]]; then
-      conda install --yes -c dan_blanchard python-coveralls nose-cov;
-    fi
-  - chmod 777 ./build_tools/travis/install.sh
-  - ./build_tools/travis/install.sh
-  - pip install coveralls
-  - pip install matplotlib
-  - pip install seaborn
-  - pip install jinja2
-  - pip install http://h2o-release.s3.amazonaws.com/h2o/rel-turchin/9/Python/h2o-3.8.2.9-py2.py3-none-any.whl
-  - python setup.py develop
-
-=======
   global:
     # Directory where tests are run from
     - TEST_DIR=/tmp/skutil
@@ -76,7 +33,6 @@
     - python: 3.5
 
 install: source build_tools/travis/install.sh
->>>>>>> 2cd3e0c3
 before_script:
   - "export DISPLAY=:99.0"
   - "sh -e /etc/init.d/xvfb start"
