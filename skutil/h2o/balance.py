from __future__ import absolute_import, division, print_function
import pandas as pd
from abc import ABCMeta
from sklearn.externals import six
from skutil.base import overrides
from .util import reorder_h2o_frame
from .base import check_frame, BaseH2OFunctionWrapper
from ..preprocessing.balance import (_validate_ratio, _validate_target, _validate_num_classes,
                                     _OversamplingBalancePartitioner, _UndersamplingBalancePartitioner,
                                     BalancerMixin)

__all__ = [
    'H2OOversamplingClassBalancer',
    'H2OUndersamplingClassBalancer'
]


def _validate_x_y_ratio(X, y, ratio):
    """Validates the following, given that X is
    already a validated pandas DataFrame:

    1. That y is a string
    2. That the number of classes does not exceed _max_classes
       as defined by the BalancerMixin class
    3. That the number of classes is at least 2
    4. That ratio is a float that falls between 0.0 (exclusive) and
       1.0 (inclusive)

    Parameters
    ----------

    X : H2OFrame, shape=(n_samples, n_features)
        The frame from which to sample

    y : str
        The name of the column that is the response class.
        This is the column on which ``value_counts`` will be
        executed to determine imbalance.

    ratio : float
        The ratio at which the balancing operation will 
        be performed. Used to determine whether balancing is
        required.

    Returns
    -------

    out_tup : tuple, shape=(3,)
        a length-3 tuple with the following args:
            [0] - cts (pd.Series), the ascending sorted ``value_counts`` 
                  of the class, where the index is the class label.
            [1] - n_classes (int), the number of unique classes
            [2] - needs_balancing (bool), whether the least populated class
                  is represented at a rate lower than the demanded ratio.
    """
    # validate ratio, if the current ratio is >= the ratio, it's "balanced enough"
    ratio = _validate_ratio(ratio)
    y = _validate_target(y)  # cast to string type

    # generate cts. Have to get kludgier in h2o...
    unq_vals = X[y].unique()
    unq_vals = unq_vals.as_data_frame(use_pandas=True)[unq_vals.columns[0]].values  # numpy array of unique vals
    unq_cts = dict([(val, X[y][X[y] == val].shape[0]) for val in unq_vals])

    # validate is < max classes
    cts = pd.Series(unq_cts).sort_values(ascending=True)
    n_classes = _validate_num_classes(cts)
    needs_balancing = (cts.values[0] / cts.values[-1]) < ratio

    out_tup = (cts, n_classes, needs_balancing)
    return out_tup


class _BaseH2OBalancer(six.with_metaclass(ABCMeta, 
                                          BaseH2OFunctionWrapper, 
                                          BalancerMixin)):
    """Base class for all H2O balancers. Provides _min_version
    and _max_version for BaseH2OFunctionWrapper constructor.
    """

    def __init__(self, target_feature, ratio=BalancerMixin._def_ratio, 
                 min_version='any', max_version=None, shuffle=True):
        super(_BaseH2OBalancer, self).__init__(target_feature=target_feature,
                                               min_version=min_version,
                                               max_version=max_version)
        self.ratio = ratio
        self.shuffle = shuffle


class H2OOversamplingClassBalancer(_BaseH2OBalancer):
    """Oversample the minority classes until they are represented
    at the target proportion to the majority class.

    Parameters
    ----------

    target_feature : str
        The name of the response column. The response column must be
        more than a single class and less than 
        ``skutil.preprocessing.balance.BalancerMixin._max_classes``

    ratio : float, optional (default=0.2)
        The target ratio of the minority records to the majority records. If the
        existing ratio is >= the provided ratio, the return value will merely be
        a copy of the input frame

    shuffle : bool, optional (default=True)
        Whether or not to shuffle rows on return


    Examples
    --------

    Consider the following example: with a ``ratio`` of 0.5, the 
    minority classes (1, 2) will be oversampled until they are represented 
    at a ratio of at least 0.5 * the prevalence of the majority class (0)

<<<<<<< HEAD
        >>> import h2o
        >>> import pandas as pd
        >>> import numpy as np
        >>> from skutil.h2o.frame import value_counts
        >>> from skutil.h2o import from_pandas
        >>>
        >>>
        >>> # initialize h2o
        >>> h2o.init() # doctest:+ELLIPSIS
        <BLANKLINE>
        <BLANKLINE>
        No instance found at ip and port: localhost:... Trying to start local jar...
        <BLANKLINE>
        <BLANKLINE>
        JVM stdout: /tmp/tmp.../h2o_travis_started_from_python.out
        JVM stderr: /tmp/tmp.../h2o_travis_started_from_python.err
        Using ice_root: /tmp/tmp...
        <BLANKLINE>
        <BLANKLINE>
        Java Version: java version "..."
        Java(TM) SE Runtime Environment (build ...)
        Java HotSpot(TM) ...-Bit Server VM (build ..., mixed mode)
        <BLANKLINE>
        <BLANKLINE>
        Starting H2O JVM and connecting: .............................. Connection successful!
        ------------------------------  -------------------------------------
        H2O cluster uptime:             ... seconds ... milliseconds
        H2O cluster version:            ...
        H2O cluster name:               ...
        H2O cluster total nodes:        ...
        H2O cluster total free memory:  ...
        H2O cluster total cores:        ...
        H2O cluster allowed cores:      ...
        H2O cluster healthy:            ...
        H2O Connection ip:              ...
        H2O Connection port:            ...
        H2O Connection proxy:           ...
        Python Version:                 ...
        ------------------------------  ------------------------------------
        >>>
        >>>
        >>> # read into pandas
        >>> x = pd.DataFrame(np.concatenate([np.zeros(100), np.ones(30), np.ones(25)*2]), columns=['A'])
        >>>
        >>>
        >>> # load into h2o
        >>> X = from_pandas(x) # doctest:+ELLIPSIS
        <BLANKLINE>
        Parse Progress: [##################################################] 100%
        >>>
        >>> # initialize sampler
        >>> sampler = H2OOversamplingClassBalancer(target_feature="A", ratio=0.5)
        >>>
        >>> # do balancing
        >>> X_balanced = sampler.balance(X)
        >>> value_counts(X_balanced)
        0    100
        1     50
        2     50
        Name A, dtype: int64
        >>>
        >>>
        >>> # shutdown h2o
        >>> h2o.shutdown(prompt=False) # doctest:+ELLIPSIS
        <BLANKLINK>
        ...
=======
    #    >>> import h2o
    #    >>> import pandas as pd
    #    >>> import numpy as np
    #    >>> from skutil.h2o.frame import value_counts
    #    >>> from skutil.h2o import from_pandas
    #    >>>
    #    >>> h2o.init() # doctest:+ELLIPSIS
    #    ...
    #    >>>
    #    >>> x = pd.DataFrame(np.concatenate([np.zeros(100), np.ones(30), np.ones(25)*2]), columns=['A'])
    #    >>> X = from_pandas(x) # doctest:+ELLIPSIS
    #    ...
    #    >>>
    #    >>> sampler = H2OOversamplingClassBalancer(target_feature="A", ratio=0.5)
    #    >>>
    #    >>> X_balanced = sampler.balance(X)
    #    >>> value_counts(X_balanced)
    #    0    100
    #    1     50
    #    2     50
    #    Name A, dtype: int64
>>>>>>> 8968a6ef
    """

    def __init__(self, target_feature, ratio=BalancerMixin._def_ratio, shuffle=True):
        # as of now, no min/max version; it's simply compatible with all...
        super(H2OOversamplingClassBalancer, self).__init__(
            target_feature=target_feature, ratio=ratio, shuffle=shuffle)

    @overrides(BalancerMixin)
    def balance(self, X):
        """Apply the oversampling balance operation. Oversamples
        the minority class to the provided ratio of minority
        class(es) : majority class.
        
        Parameters
        ----------

        X : H2OFrame, shape=(n_samples, n_features)
            The imbalanced dataset.

        Returns
        -------

        Xb : H2OFrame, shape=(n_samples, n_features)
            The balanced H2OFrame
        """
        # check on state of X
        frame = check_frame(X, copy=False)

        # get the partitioner
        partitioner = _OversamplingBalancePartitioner(
            X=frame, y_name=self.target_feature, 
            ratio=self.ratio, validation_function=_validate_x_y_ratio)
        sample_idcs = partitioner.get_indices(self.shuffle)

        # since H2O won't allow us to resample (it's considered rearranging)
        # we need to rbind at each point of duplication... this can be pretty
        # inefficient, so we might need to get clever about this...
        Xb = reorder_h2o_frame(frame, sample_idcs)
        return Xb


class H2OUndersamplingClassBalancer(_BaseH2OBalancer):
    """Undersample the majority class until it is represented
    at the target proportion to the most-represented minority class.

    Parameters
    ----------

    target_feature : str
        The name of the response column. The response column must be
        more than a single class and less than 
        ``skutil.preprocessing.balance.BalancerMixin._max_classes``

    ratio : float, optional (default=0.2)
        The target ratio of the minority records to the majority records. If the
        existing ratio is >= the provided ratio, the return value will merely be
        a copy of the input frame

    shuffle : bool, optional (default=True)
        Whether or not to shuffle rows on return


    Examples
    --------
    
    Consider the following example: with a ``ratio`` of 0.5, the 
    majority class (0) will be undersampled until the second most-populous 
    class (1) is represented at a ratio of 0.5.

<<<<<<< HEAD
        >>> import h2o
        >>> import pandas as pd
        >>> import numpy as np
        >>> from skutil.h2o.frame import value_counts
        >>> from skutil.h2o import from_pandas
        >>>
        >>> # initialize h2o
        >>> h2o.init() # doctest:+ELLIPSIS
        <BLANKLINE>
        <BLANKLINE>
        No instance found at ip and port: localhost:... Trying to start local jar...
        <BLANKLINE>
        <BLANKLINE>
        JVM stdout: /tmp/tmp.../h2o_travis_started_from_python.out
        JVM stderr: /tmp/tmp.../h2o_travis_started_from_python.err
        Using ice_root: /tmp/tmp...
        <BLANKLINE>
        <BLANKLINE>
        Java Version: java version "..."
        Java(TM) SE Runtime Environment (build ...)
        Java HotSpot(TM) ...-Bit Server VM (build ..., mixed mode)
        <BLANKLINE>
        <BLANKLINE>
        Starting H2O JVM and connecting: .............................. Connection successful!
        ------------------------------  -------------------------------------
        H2O cluster uptime:             ... seconds ... milliseconds
        H2O cluster version:            ...
        H2O cluster name:               ...
        H2O cluster total nodes:        ...
        H2O cluster total free memory:  ...
        H2O cluster total cores:        ...
        H2O cluster allowed cores:      ...
        H2O cluster healthy:            ...
        H2O Connection ip:              ...
        H2O Connection port:            ...
        H2O Connection proxy:           ...
        Python Version:                 ...
        ------------------------------  ------------------------------------
        >>>
        >>>
        >>> # read into pandas
        >>> x = pd.DataFrame(np.concatenate([np.zeros(100), np.ones(30), np.ones(25)*2]), columns=['A'])
        >>>
        >>>
        >>> # load into h2o
        >>> X = from_pandas(x) # doctest:+ELLIPSIS
        <BLANKLINE>
        Parse Progress: [##################################################] 100%
        >>>
        >>> # initialize sampler
        >>> sampler = H2OUndersamplingClassBalancer(target_feature="A", ratio=0.5)
        >>>
        >>> X_balanced = sampler.balance(X)
        >>> value_counts(X_balanced)
        0    60
        1    30
        2    10
        Name A, dtype: int64
        >>>
        >>>
        >>> # shutdown h2o
        >>> h2o.shutdown(prompt=False) # doctest:+ELLIPSIS
        <BLANKLINK>
        ...
=======
    #    >>> import h2o
    #    >>> import pandas as pd
    #    >>> import numpy as np
    #    >>> from skutil.h2o.frame import value_counts
    #    >>> from skutil.h2o import from_pandas
    #    >>>
    #    >>> h2o.init() # doctest:+ELLIPSIS
    #    ...
    #    >>>
    #    >>> x = pd.DataFrame(np.concatenate([np.zeros(150), np.ones(30), np.ones(10)*2]), columns=['A'])
    #    >>> X = from_pandas(x) # doctest:+ELLIPSIS
    #    ...
    #    >>>
    #    >>> sampler = H2OUndersamplingClassBalancer(target_feature="A", ratio=0.5)
    #    >>>
    #    >>> X_balanced = sampler.balance(X)
    #    >>> value_counts(X_balanced)
    #    0    60
    #    1    30
    #    2    10
    #    Name: A, dtype: int64
>>>>>>> 8968a6ef
    """

    _min_version = '3.8.2.9'
    _max_version = None

    def __init__(self, target_feature, ratio=BalancerMixin._def_ratio, shuffle=True):
        super(H2OUndersamplingClassBalancer, self).__init__(
            target_feature=target_feature, ratio=ratio, min_version=self._min_version, 
            max_version=self._max_version, shuffle=shuffle)

    @overrides(BalancerMixin)
    def balance(self, X):
        """Apply the undersampling balance operation. Undersamples
        the majority class to the provided ratio of minority
        class(es) : majority class
        
        Parameters
        ----------

        X : H2OFrame, shape=(n_samples, n_features)
            The imbalanced dataset.

        Returns
        -------

        Xb : H2OFrame, shape=(n_samples, n_features)
            The balanced H2OFrame
        """

        # check on state of X
        frame = check_frame(X, copy=False)

        # get the partitioner
        partitioner = _UndersamplingBalancePartitioner(
            X=frame, y_name=self.target_feature, ratio=self.ratio, 
            validation_function=_validate_x_y_ratio)

        # since there are no feature_names, we can just slice
        # the h2o frame as is, given the indices:
        idcs = partitioner.get_indices(self.shuffle)
        Xb = frame[idcs, :] if not self.shuffle else reorder_h2o_frame(frame, idcs)
        return Xb<|MERGE_RESOLUTION|>--- conflicted
+++ resolved
@@ -115,7 +115,6 @@
     minority classes (1, 2) will be oversampled until they are represented 
     at a ratio of at least 0.5 * the prevalence of the majority class (0)
 
-<<<<<<< HEAD
         >>> import h2o
         >>> import pandas as pd
         >>> import numpy as np
@@ -182,29 +181,7 @@
         >>> h2o.shutdown(prompt=False) # doctest:+ELLIPSIS
         <BLANKLINK>
         ...
-=======
-    #    >>> import h2o
-    #    >>> import pandas as pd
-    #    >>> import numpy as np
-    #    >>> from skutil.h2o.frame import value_counts
-    #    >>> from skutil.h2o import from_pandas
-    #    >>>
-    #    >>> h2o.init() # doctest:+ELLIPSIS
-    #    ...
-    #    >>>
-    #    >>> x = pd.DataFrame(np.concatenate([np.zeros(100), np.ones(30), np.ones(25)*2]), columns=['A'])
-    #    >>> X = from_pandas(x) # doctest:+ELLIPSIS
-    #    ...
-    #    >>>
-    #    >>> sampler = H2OOversamplingClassBalancer(target_feature="A", ratio=0.5)
-    #    >>>
-    #    >>> X_balanced = sampler.balance(X)
-    #    >>> value_counts(X_balanced)
-    #    0    100
-    #    1     50
-    #    2     50
-    #    Name A, dtype: int64
->>>>>>> 8968a6ef
+        
     """
 
     def __init__(self, target_feature, ratio=BalancerMixin._def_ratio, shuffle=True):
@@ -274,7 +251,6 @@
     majority class (0) will be undersampled until the second most-populous 
     class (1) is represented at a ratio of 0.5.
 
-<<<<<<< HEAD
         >>> import h2o
         >>> import pandas as pd
         >>> import numpy as np
@@ -339,29 +315,7 @@
         >>> h2o.shutdown(prompt=False) # doctest:+ELLIPSIS
         <BLANKLINK>
         ...
-=======
-    #    >>> import h2o
-    #    >>> import pandas as pd
-    #    >>> import numpy as np
-    #    >>> from skutil.h2o.frame import value_counts
-    #    >>> from skutil.h2o import from_pandas
-    #    >>>
-    #    >>> h2o.init() # doctest:+ELLIPSIS
-    #    ...
-    #    >>>
-    #    >>> x = pd.DataFrame(np.concatenate([np.zeros(150), np.ones(30), np.ones(10)*2]), columns=['A'])
-    #    >>> X = from_pandas(x) # doctest:+ELLIPSIS
-    #    ...
-    #    >>>
-    #    >>> sampler = H2OUndersamplingClassBalancer(target_feature="A", ratio=0.5)
-    #    >>>
-    #    >>> X_balanced = sampler.balance(X)
-    #    >>> value_counts(X_balanced)
-    #    0    60
-    #    1    30
-    #    2    10
-    #    Name: A, dtype: int64
->>>>>>> 8968a6ef
+
     """
 
     _min_version = '3.8.2.9'
