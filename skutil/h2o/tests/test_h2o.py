from __future__ import print_function, division
import warnings
import numpy as np
import pandas as pd
import time
import os

import h2o
from h2o.frame import H2OFrame
from h2o.estimators import (H2ORandomForestEstimator,
                            H2OGeneralizedLinearEstimator,
                            H2OGradientBoostingEstimator,
                            H2ODeepLearningEstimator)

from skutil.h2o import from_pandas, from_array
from skutil.h2o.base import *
from skutil.h2o.encode import *
from skutil.h2o.select import *
from skutil.h2o.pipeline import *
from skutil.h2o.grid_search import *
from skutil.h2o.base import BaseH2OFunctionWrapper
from skutil.preprocessing.balance import _pd_frame_to_np
from skutil.h2o.util import h2o_frame_memory_estimate, h2o_corr_plot, h2o_bincount
from skutil.h2o.grid_search import _as_numpy
from skutil.h2o.metrics import *
from skutil.utils import load_iris_df, shuffle_dataframe, df_memory_estimate
from skutil.utils.tests.utils import assert_fails
from skutil.feature_selection import NearZeroVarianceFilterer
from skutil.h2o.split import (check_cv, H2OKFold, 
    H2OStratifiedKFold, h2o_train_test_split, 
    _validate_shuffle_split_init, _validate_shuffle_split,
    _val_y, H2OBaseCrossValidator, H2OStratifiedShuffleSplit)
from skutil.h2o.balance import H2OUndersamplingClassBalancer, H2OOversamplingClassBalancer
<<<<<<< HEAD
from skutil.h2o.transform import H2OSelectiveImputer, H2OInteractionTermTransformer, H2OSelectiveScaler
from skutil.utils import flatten_all
=======
from skutil.h2o.transform import H2OSelectiveImputer, H2OInteractionTermTransformer, H2OLabelEncoder
>>>>>>> 18187252

from sklearn.datasets import load_iris, load_boston
from sklearn.ensemble import RandomForestClassifier
from scipy.stats import randint, uniform

from numpy.random import choice
from numpy.testing import (assert_array_equal, assert_almost_equal, assert_array_almost_equal)

# for split
try:
    from sklearn.model_selection import train_test_split
except ImportError as i:
    from sklearn.cross_validation import train_test_split


def new_h2o_frame(X):
    Y = H2OFrame.from_python(X, header=1, 
        column_names=X.columns.tolist())
    return  Y


def new_estimators():
    """Returns a tuple of newly initialized estimators to test all of them
    with the skutil framework. This ensures it will work with all the estimators...
    """
    return (
            H2ORandomForestEstimator(ntrees=5),
            #H2OGeneralizedLinearEstimator(family='multinomial'),
            H2OGradientBoostingEstimator(distribution='multinomial', ntrees=5),
            H2ODeepLearningEstimator(distribution='multinomial', epochs=1, hidden=[10,10])
        )


def test_h2o_no_conn_needed():
    # make an anonymous class that extends base h2o
    class AnonH2O(BaseH2OFunctionWrapper):
        def __init__(self, min_version, max_version):
            super(AnonH2O, self).__init__(target_feature=None, 
                min_version=min_version, 
                max_version=max_version)

    class SomeObj(object):
        def __init__(self):
            super(SomeObj, self).__init__()

    with warnings.catch_warnings():
        warnings.simplefilter('ignore')

        vs = [
            {'min_version':None, 'max_version':None},
            {'min_version':'3.8.2.9', 'max_version':SomeObj}
        ]

        for kwargs in vs:
            assert_fails(AnonH2O, ValueError, **kwargs)


# if we can't start an h2o instance, let's just pass all these tests
def test_h2o_with_conn():
    iris = load_iris()
    F = pd.DataFrame.from_records(data=iris.data, columns=iris.feature_names)
    #F = load_iris_df(include_tgt=False)
    X = None


    try:
        h2o.init()
        #h2o.init(ip='localhost', port=54321) # this might throw a warning

        # sleep before trying this:
        time.sleep(10)
        X = new_h2o_frame(F)
    except Exception as e:
        #raise #for debugging

        # if we can't start on localhost, try default (127.0.0.1)
        # we'll try it a few times, since H2O is SUPER finnicky
        max_tries = 3
        count = 0

        while (count < max_tries) and (X is None):
            try:
                h2o.init()
                X = new_h2o_frame(F)
            except Exception as e:
                count += 1

        if X is None:
            warnings.warn('could not successfully start H2O instance, tried %d times' % max_tries, UserWarning)



    def catch_warning_assert_thrown(fun, kwargs):
        with warnings.catch_warnings(record=True) as w:
            warnings.simplefilter("always")

            ret = fun(**kwargs)
            #assert len(w) > 0 if X is None else True, 'expected warning to be thrown'
            return ret



    def multicollinearity():
        # one way or another, we can initialize it
        filterer = catch_warning_assert_thrown(H2OMulticollinearityFilterer, {'threshold':0.6})
        assert not filterer.max_version

        if X is not None:
            x = filterer.fit_transform(X)
            assert x.shape[1] == 2


            # test some exceptions...
            assert_fails(filterer.fit, TypeError, F)

            # test with a target feature
            tgt = 'sepal length (cm)'
            new_filterer = catch_warning_assert_thrown(H2OMulticollinearityFilterer, {'threshold':0.6, 'target_feature':tgt})
            x = new_filterer.fit_transform(X)

            # h2o throws weird error because it override __contains__, so use the comprehension
            assert tgt in [c for c in x.columns], 'target feature was accidentally dropped...'

            # assert save/load works
            filterer.fit(X)
            the_path = 'mcf.pkl'
            filterer.save(the_path, warn_if_exists=False)
            assert os.path.exists(the_path)

            # load and transform...
            filterer = H2OMulticollinearityFilterer.load(the_path)
            x = filterer.transform(X)
            assert x.shape[1] == 2

        else:
            pass


    def nzv():
        filterer = catch_warning_assert_thrown(H2ONearZeroVarianceFilterer, {'threshold':1e-8})
        assert not filterer.max_version

        # let's add a zero var feature to F
        f = F.copy()
        f['zerovar'] = np.zeros(F.shape[0])

        try:
            Y = new_h2o_frame(f)
        except Exception as e:
            Y = None


        if Y is not None:
            y = filterer.fit_transform(Y)
            assert len(filterer.drop_) == 1
            assert y.shape[1] == 4
        else:
            pass

        # test with a target feature
        if X is not None:
            tgt = 'sepal length (cm)'
            new_filterer = catch_warning_assert_thrown(H2ONearZeroVarianceFilterer, {'threshold':1e-8, 'target_feature':tgt})
            y = new_filterer.fit_transform(Y)

            assert len(new_filterer.drop_) == 1
            assert y.shape[1] == 4

            # h2o throws weird error because it override __contains__, so use the comprehension
            assert tgt in [c for c in y.columns], 'target feature was accidentally dropped...'

        else:
            pass

    def pipeline():
        f = F.copy()
        targ = iris.target
        targ = ['a' if x == 0 else 'b' if x == 1 else 'c' for x in targ]

        # do split
        X_train, X_test, y_train, y_test = train_test_split(f, targ, train_size=0.7)
        
        # add the y into the matrix for h2o's sake -- pandas will throw a warning here...
        with warnings.catch_warnings(record=True) as w:
            warnings.simplefilter("ignore")
            X_train['species'] = y_train
            X_test['species'] = y_test

        try:
            train = new_h2o_frame(X_train)
            test  = new_h2o_frame(X_test)
        except Exception as e:
            train = None
            test  = None


        if train is not None:
            for estimator in new_estimators():
                # define pipe
                pipe = H2OPipeline([
                        ('nzv', H2ONearZeroVarianceFilterer()),
                        ('mc',  H2OMulticollinearityFilterer(threshold=0.9)),
                        ('est', estimator)
                    ], 
                    feature_names=F.columns.tolist(),
                    target_feature='species'
                )

                # fit pipe...
                pipe.fit(train)

                # refit for _reset coverage, assert fit_predict works...
                pipe.fit_predict(train)

                # try predicting
                pipe.predict(test)

                # coverage:
                fe = pipe._final_estimator
                ns = pipe.named_steps


            # test with all transformers and no estimator
            pipe = H2OPipeline([
                    ('nzv', H2ONearZeroVarianceFilterer()),
                    ('mc',  H2OMulticollinearityFilterer(threshold=0.9))
                ], 
                feature_names=F.columns.tolist(),
                target_feature='species'
            )

            X_transformed = pipe.fit_transform(train)



            # test with all transformers and no estimator -- but this time, we
            # are testing that we can set the params even when the last step
            # is not an H2OEstimator
            pipe = H2OPipeline([
                    ('nzv', H2ONearZeroVarianceFilterer()),
                    ('mc',  H2OMulticollinearityFilterer())
                ], 
                feature_names=F.columns.tolist(),
                target_feature='species'
            )

            # here's where we test...
            pipe.set_params(**{'mc__threshold':0.9})
            assert pipe._final_estimator.threshold == 0.9



            # test some failures -- first, Y
            for y in [None, 1]:
                pipe = H2OPipeline([
                        ('nzv', H2ONearZeroVarianceFilterer()),
                        ('mc',  H2OMulticollinearityFilterer(threshold=0.9)),
                        ('est', H2OGradientBoostingEstimator(distribution='multinomial', ntrees=5))
                    ], 
                    feature_names=F.columns.tolist(),
                    target_feature=y
                )
                
                excepted = False
                try:
                    pipe.fit(train)
                except (TypeError, ValueError, EnvironmentError) as e:
                    excepted = True
                assert excepted, 'expected failure for y=%s'%str(y)


            # now X
            pipe = H2OPipeline([
                    ('nzv', H2ONearZeroVarianceFilterer()),
                    ('mc',  H2OMulticollinearityFilterer(threshold=0.9)),
                    ('est', H2OGradientBoostingEstimator(distribution='multinomial', ntrees=5))
                ], 
                feature_names=1,
                target_feature='species'
            )

            assert_fails(pipe.fit, TypeError, train)



            # now non-unique names
            failed = False
            try:
                pipe = H2OPipeline([
                        ('nzv', H2ONearZeroVarianceFilterer()),
                        ('mc',  H2OMulticollinearityFilterer(threshold=0.9)),
                        ('mc',  H2OGradientBoostingEstimator(distribution='multinomial',ntrees=5))
                    ], 
                    feature_names=F.columns.tolist(),
                    target_feature='species'
                )

                # won't even get here...
                pipe.fit(train)
            except ValueError as v:
                failed = True
            assert failed


            # fails for non-h2o transformers
            failed = False
            try:
                pipe = H2OPipeline([
                        ('nzv', NearZeroVarianceFilterer()),
                        ('mc',  H2OMulticollinearityFilterer(threshold=0.9)),
                        ('est', H2OGradientBoostingEstimator(distribution='multinomial', ntrees=5))
                    ], 
                    feature_names=F.columns.tolist(),
                    target_feature='species'
                )

                # won't even get here...
                # pipe.fit(train)
            except TypeError as t:
                failed = True
            assert failed



            # type error for non-h2o estimators
            failed = False
            try:
                pipe = H2OPipeline([
                        ('nzv', H2ONearZeroVarianceFilterer()),
                        ('mc',  H2OMulticollinearityFilterer(threshold=0.9)),
                        ('est', RandomForestClassifier())
                    ], 
                    feature_names=F.columns.tolist(),
                    target_feature='species'
                )

                # won't even get here...
                # pipe.fit(train)
            except TypeError as t:
                failed =True
            assert failed


            # test with such stringent thresholds that no features are retained
            pipe = H2OPipeline([
                    ('mcf', H2OMulticollinearityFilterer(threshold=0.1)), # will retain one
                    ('nzv', H2ONearZeroVarianceFilterer(threshold=100)), # super high thresh
                    ('est', H2ORandomForestEstimator())
                ], feature_names=F.columns.tolist(), target_feature='species'
            )

            # this will fail because no cols are retained
            assert_fails(pipe.fit, ValueError, train)


        else:
            pass


    def grid():
        # test as_numpy
        assert_fails(_as_numpy, (ValueError, TypeError), F) # fails because not H2OFrame


        f = F.copy()
        targ = iris.target
        targ = ['a' if x == 0 else 'b' if x == 1 else 'c' for x in targ]
        f['species'] = targ

        # shuffle the rows
        f = f.iloc[np.random.permutation(np.arange(f.shape[0]))]

        # append five times
        fr = None
        for i in range(5):
            if fr is None:
                fr = f
            else:
                fr = pd.concat([fr, f], axis=0)

        # try uploading...
        try:
            frame = new_h2o_frame(fr)
        except Exception as e:
            frame = None

        def get_param_grid(est):
            if isinstance(est, (H2ORandomForestEstimator, H2OGradientBoostingEstimator)):
                return {
                    'ntrees' : [3,5]
                }
            elif isinstance(est, H2ODeepLearningEstimator):
                return {
                    'activation' : ['Tanh','Rectifier']
                }
            else:
                return {
                    'standardize' : [True, False]
                }


        # most of this is for extreme coverage to make sure it all works...
        if frame is not None:
            n_folds = 2

            # first, let's assert things don't work with all transformers and no estimator
            pipe = H2OPipeline([
                    ('nzv', H2ONearZeroVarianceFilterer()),
                    ('mc',  H2OMulticollinearityFilterer(threshold=0.9))
                ], 
                feature_names=F.columns.tolist(),
                target_feature='species'
            )

            hyp = {
                'nzv__threshold' : [0.5, 0.6]
            }

            grd = H2ORandomizedSearchCV(estimator=pipe,
                                        feature_names=F.columns.tolist(), target_feature='species',
                                        param_grid=hyp, scoring='accuracy_score', cv=2, n_iter=1)

            # it will fail in the fit method because there's no estimator at the end...
            assert_fails(grd.fit, TypeError, frame)




            # test on all the types of classification metrics...
            mtrcs = [
                h2o_accuracy_score,
                h2o_f1_score,
                h2o_precision_score,
                h2o_recall_score,
                None,
                'bad'
            ]

            pipe = H2OPipeline([
                ('nzv', H2ONearZeroVarianceFilterer()),
                ('est', H2ORandomForestEstimator())
            ])

            hyp = {
                'nzv__threshold' : [0.5, 0.6]
            }

            for mtc in mtrcs:
                kwargs = {} if mtc in (h2o_accuracy_score, None, 'bad') else {'average':'micro'}
                grd = H2ORandomizedSearchCV(estimator=pipe,
                                            feature_names=F.columns.tolist(), target_feature='species',
                                            param_grid=hyp, scoring=mtc, cv=2, n_iter=1, 
                                            scoring_params=kwargs)

                if mtc in ('bad', None):
                    assert_fails(grd.fit, ValueError, frame)
                else:
                    # should pass
                    grd.fit(frame)


            for is_random in [False, True]:
                for estimator in new_estimators():
                    for do_pipe in [False, True]:
                        for iid in [False, True]:
                            for verbose in [2, 3]:
                                for scoring in ['accuracy_score']:

                                    # should we shuffle?
                                    do_shuffle = choice([True, False])
                                    minimize = choice(['bias', 'variance'])

                                    # just for coverage...
                                    which_cv = choice([
                                        n_folds, 
                                        H2OKFold(n_folds=n_folds, shuffle=do_shuffle)
                                    ])


                                    # get which module to use
                                    if is_random:
                                        grid_module = H2ORandomizedSearchCV
                                    else:
                                        grid_module = H2OGridSearchCV


                                    if not do_pipe:
                                        # we're just testing the search on actual estimators
                                        grid = grid_module(estimator=estimator,
                                            feature_names=F.columns.tolist(), target_feature='species',
                                            param_grid=get_param_grid(estimator),
                                            scoring=scoring, iid=iid, verbose=verbose,
                                            cv=which_cv, minimize=minimize)
                                    else:

                                        # pipify -- the feature names, etc., will be set in the grid
                                        pipe = H2OPipeline([
                                                ('nzv', H2ONearZeroVarianceFilterer()),
                                                ('est', estimator)
                                            ])

                                        # determine which params to use
                                        # we'll just use a NZV filter and tinker with the thresh
                                        if is_random:
                                            params = {
                                                'nzv__threshold' : uniform(1e-6, 0.0025)
                                            }
                                        else:
                                            params = {
                                                'nzv__threshold' : [1e-6, 1e-8]
                                            }

                                        grid = grid_module(pipe, param_grid=params,
                                            feature_names=F.columns.tolist(), target_feature='species',
                                            scoring=scoring, iid=iid, verbose=verbose,
                                            cv=which_cv, minimize=minimize)


                                    # if it's a random search CV obj, let's keep it brief
                                    if is_random:
                                        grid.n_iter = n_folds

                                    # sometimes we'll expect it to fail...
                                    expect_failure = scoring is None or (isinstance(scoring,str) and scoring in ('bad'))
                                    try:
                                        # fit the grid
                                        grid.fit(frame)

                                        # we expect the exception to be thrown
                                        # above, so now we set expect_failure to False
                                        expect_failure = False

                                        # predict on the grid
                                        p = grid.predict(frame)

                                        # score on the frame
                                        s = grid.score(frame)
                                    except ValueError as v:
                                        if expect_failure:
                                            pass
                                        else:
                                            raise

                                    # try varimp
                                    if hasattr(grid, 'varimp'):
                                        grid.varimp()


            # can we just fit one with a validation frame for coverage?
            pipe = H2OPipeline([
                ('nzv', H2ONearZeroVarianceFilterer()),
                ('est', H2OGradientBoostingEstimator(ntrees=5))
            ])

            hyper = {
                'nzv__threshold' : uniform(1e-6, 0.0025)
            }

            grid = H2ORandomizedSearchCV(pipe, param_grid=hyper,
                feature_names=F.columns.tolist(), target_feature='species',
                scoring='accuracy_score', iid=True, verbose=0, cv=2,
                validation_frame=frame)

            # get coverage on fit_predict
            grid.fit_predict(frame)



            # let's assert that this will fail for princompanalysis (or anything without 'predict')
            """
            pipe = H2OPipeline([
                ('nzv', H2ONearZeroVarianceFilterer()),
                ('est', H2OPrincipalComponentAnalysisEstimator())
            ])

            hyper = {
                'nzv__threshold' : uniform(1e-6, 0.0025)
            }

            grid = H2ORandomizedSearchCV(pipe, param_grid=hyper,
                feature_names=F.columns.tolist(), target_feature='species',
                scoring='accuracy_score', iid=True, verbose=0, cv=2,
                validation_frame=frame)

            assert_fails(grid.fit, ValueError, frame) # should fail due to not having 'predict'
            """

        else:
            pass


        # let's do one pass with a stratified K fold... but we need to increase our data length, 
        # lest we lose records on the split, which will throw errors...
        f = pd.concat([f,f,f,f,f], axis=0) # times FIVE!

        # shuffle the rows
        f = f.iloc[np.random.permutation(np.arange(f.shape[0]))]

        # try uploading again...
        try:
            frame = new_h2o_frame(f)
        except Exception as e:
            frame = None

        if frame is not None:
            n_folds = 2
            for estimator in new_estimators():
                pipe = H2OPipeline([
                    ('nzv', H2ONearZeroVarianceFilterer()),
                    ('est', estimator)
                ])

                params = {
                    'nzv__threshold' : uniform(1e-6, 0.0025)
                }

                grid = H2ORandomizedSearchCV(pipe, param_grid=params,
                    feature_names=F.columns.tolist(), target_feature='species',
                    scoring='accuracy_score', n_iter=2, cv=H2OStratifiedKFold(n_folds=3, shuffle=True))

                # do fit
                grid.fit(frame)
        else:
            pass


    def anon_class():
        class H2OAnonClass100(BaseH2OFunctionWrapper):
            _min_version = 100.0
            _max_version = None

            def __init__(self):
                super(H2OAnonClass100, self).__init__(
                    min_version=self._min_version,
                    max_version=self._max_version)

        # assert fails for min version > current version
        assert_fails(H2OAnonClass100, EnvironmentError)



        class H2OAnonClassAny(BaseH2OFunctionWrapper):
            _min_version = 'any'
            _max_version = 0.1

            def __init__(self):
                super(H2OAnonClassAny, self).__init__(
                    min_version=self._min_version,
                    max_version=self._max_version)

        # assert fails for max version < current version
        assert_fails(H2OAnonClassAny, EnvironmentError)



        class H2OAnonClassPass(BaseH2OFunctionWrapper):
            def __init__(self):
                super(H2OAnonClassPass, self).__init__(
                    min_version='any',
                    max_version=None)

        # assert fails for max version < current version
        h = H2OAnonClassPass()
        assert h.max_version is None
        assert h.min_version == 'any'


    def cv():
        assert check_cv(None).get_n_splits() == 3
        assert_fails(check_cv, ValueError, 'not_a_valid_arg')

        f = F.copy()
        targ = iris.target
        targ = ['a' if x == 0 else 'b' if x == 1 else 'c' for x in targ]
        f['species'] = targ
        f = shuffle_dataframe(pd.concat([f,f,f,f,f], axis=0)) # times FIVE!

        try:
            Y = from_pandas(f)
        except Exception as e:
            Y = None


        if Y is not None:
            # test the splits
            def do_split(gen, *args):
                return [x for x in gen(*args)]

            # test stratifed with shuffle on/off
            for shuffle in [True, False]:
                for y in ['species', None]:
                    strat = H2OStratifiedKFold(shuffle=shuffle)

                    # test the __repr__
                    strat.__repr__()

                    # only fails if y is None
                    try:
                        do_split(strat.split, Y, y)
                    except ValueError as v:
                        if y is None:
                            pass
                        else:
                            raise

            # test kfold with too many or too few folds
            for n_folds in [1, 'blah']:
                assert_fails(H2OKFold, ValueError, **{'n_folds':n_folds})

            # assert not logical shuffle fails
            assert_fails(H2OKFold, TypeError, **{'shuffle':'sure'})

            # assert split with n_splits > n_obs fails
            failed = False
            try:
                do_split(H2OKFold(n_folds=Y.shape[0]+1).split, Y)
            except ValueError:
                failed = True
            assert failed

            # can we force this weird stratified behavior where
            # n_train and n_train don't add up to enough rows?
            splitter = H2OStratifiedShuffleSplit(test_size=0.0473)
            splits = [x for x in splitter.split(Y, 'species')] # it's a list of tuples





    def from_pandas_h2o():
        if X is not None:
            y = from_pandas(F)
            assert y.shape[0] == X.shape[0]
            assert y.shape[1] == X.shape[1]
            assert all(y.columns[i] == F.columns.tolist()[i] for i in range(y.shape[1]))
        else:
            pass

    def from_array_h2o():
        if X is not None:
            y = from_array(F.values, F.columns.tolist())
            assert y.shape[0] == X.shape[0]
            assert y.shape[1] == X.shape[1]
            assert all(y.columns[i] == F.columns.tolist()[i] for i in range(y.shape[1]))
        else:
            pass

    def split_tsts():
        # testing val_y
        assert_fails(_val_y, TypeError, 1)
        assert _val_y(None) is None
        assert isinstance(_val_y(unicode('asdf')), str)

        # testing _validate_shuffle_split_init
        assert_fails(_validate_shuffle_split_init, ValueError, **{'test_size':None,'train_size':None})   # can't both be None
        assert_fails(_validate_shuffle_split_init, ValueError, **{'test_size':1.1, 'train_size':0.0})     # if float, can't be over 1.
        assert_fails(_validate_shuffle_split_init, ValueError, **{'test_size':'string','train_size':None}) # if not float, must be int
        assert_fails(_validate_shuffle_split_init, ValueError, **{'train_size':1.1, 'test_size':0.0})     # if float, can't be over 1.
        assert_fails(_validate_shuffle_split_init, ValueError, **{'train_size':'string', 'test_size':None})# if not float, must be int
        assert_fails(_validate_shuffle_split_init, ValueError, **{'test_size':0.6, 'train_size':0.5})     # if both float, must not exceed 1.

        # testing _validate_shuffle_split
        assert_fails(_validate_shuffle_split, ValueError, **{'n_samples':10, 'test_size':11, 'train_size':0}) # test_size can't exceed n_samples
        assert_fails(_validate_shuffle_split, ValueError, **{'n_samples':10, 'train_size':11, 'test_size':0}) # train_size can't exceed n_samples
        assert_fails(_validate_shuffle_split, ValueError, **{'n_samples':10, 'train_size':5, 'test_size':6})  # sum can't exceed n_samples

        # test with train as None
        n_train, n_test = _validate_shuffle_split(n_samples=100, test_size=30, train_size=None)
        assert n_train==70

        # test with test as None
        n_train, n_test = _validate_shuffle_split(n_samples=100, test_size=None, train_size=70)
        assert n_test==30

        # test what works:
        n_train, n_test = _validate_shuffle_split(n_samples=10, test_size=3, train_size=7)
        assert n_train == 7
        assert n_test == 3

        n_train, n_test = _validate_shuffle_split(n_samples=10, test_size=0.3, train_size=0.7)
        assert n_train == 7
        assert n_test == 3

        # now actually get the train, test splits...
        # let's do one pass with a stratified K fold... but we need to increase our data length, 
        # lest we lose records on the split, which will throw errors...
        f = F.copy()
        targ = iris.target
        targ = ['a' if x == 0 else 'b' if x == 1 else 'c' for x in targ]
        f['species'] = targ

        # Times FIVE!
        f = pd.concat([f,f,f,f,f], axis=0) # times FIVE!

        # shuffle the rows
        f = f.iloc[np.random.permutation(np.arange(f.shape[0]))]

        # try uploading again...
        try:
            frame = new_h2o_frame(f)
        except Exception as e:
            frame = None

        if frame is not None:
            for stratified in [None, 'species']:
                X_train, X_test = h2o_train_test_split(frame, test_size=0.3, train_size=0.7, stratify=stratified)
                a, b = (X_train.shape[0] + X_test.shape[0]), frame.shape[0]
                assert a==b, '%d != %d' % (a, b) 


            # do split with train/test sizes = None, assert shapes
            X_train, X_test = h2o_train_test_split(frame)
            assert X_test.shape[0] in (187, 188) # 25%
        else:
            pass

    def act_search():

        boston = load_boston()
        X_bost = pd.DataFrame.from_records(data=boston.data, columns=boston.feature_names)
        X_bost['target'] = boston.target

        # need to make up some exposure features
        X_bost['expo'] = [1+np.random.rand() for i in range(X_bost.shape[0])]
        X_bost['loss'] = [1+np.random.rand() for i in range(X_bost.shape[0])]

        # do split
        X_train, X_test = train_test_split(X_bost, train_size=0.7)

        # now upload to cloud...
        try:
            train = from_pandas(X_train)
            test = from_pandas(X_test)
        except Exception as e:
            train = None
            test = None


        if all([x is not None for x in (train, test)]):
            # define a pipeline
            pipe = H2OPipeline([
                    ('nzv', H2ONearZeroVarianceFilterer(na_warn=False)),
                    ('mcf', H2OMulticollinearityFilterer(na_warn=False)),
                    ('gbm', H2OGradientBoostingEstimator(ntrees=5))
                ])

            # define our hyperparams
            hyper_params = {
                'nzv__threshold'  : uniform(1e-8, 1e-2), #[1e-8, 1e-6, 1e-4, 1e-2],
                'mcf__threshold'  : uniform(0.85, 0.15),
                'gbm__ntrees'    : randint(25, 100),
                'gbm__max_depth'  : randint(2, 8),
                'gbm__min_rows'   : randint(8, 25)
            }

            # define our grid search
            rand_state=42
            search = H2OGainsRandomizedSearchCV(
                                    estimator=pipe,
                                    param_grid=hyper_params,
                                    exposure_feature='expo',
                                    loss_feature='loss',
                                    random_state=rand_state,
                                    feature_names=boston.feature_names,
                                    target_feature='target',
                                    scoring='lift',
                                    validation_frame=test,
                                    cv=H2OKFold(n_folds=2, shuffle=True, random_state=rand_state),
                                    verbose=1, # don't want to go overkill
                                    n_iter=1
                                )

            search.fit(train)

            # can we plot in the actual tests?
            try:
                search.plot(timestep='number_of_trees', metric='MSE')
            except Exception as e:
                pass # naive for now, but not even sure this can be done in nosetests...

            # report:
            report = search.report_scores()
            assert report.shape[0] == 1

        else:
            pass


    def sparse():
        f = F.copy()
        f['sparse'] = ['NA' for i in range(f.shape[0])]

        # try uploading...
        try:
            frame = new_h2o_frame(f)
        except Exception as e:
            frame = None

        if frame is not None:
            filterer = H2OSparseFeatureDropper()
            filterer.fit(frame)
            assert 'sparse' in filterer.drop_

            # assert fails for over 1.0 or under 0.0
            assert_fails(H2OSparseFeatureDropper(threshold = -0.1).fit, ValueError, frame)
            assert_fails(H2OSparseFeatureDropper(threshold =  1.0).fit, ValueError, frame)

        else:
            pass


    def impute():
        f = F.copy()
        choices = [choice(range(f.shape[0]), 15) for i in range(f.shape[1])] # which indices will be NA?
        for i,v in enumerate(choices):
            f.iloc[v, i] = 'NA'

        def _basic_scenario(X, fill):
            imputer = H2OSelectiveImputer(def_fill=fill)
            imputer.fit_transform(X)
            na_cnt = sum(X.nacnt())
            assert not na_cnt, 'expected no NAs, but found %d' %na_cnt

        def scenario_1(X):
            """Assert functions with 'mean'"""
            _basic_scenario(X, 'mean')

        def scenario_2(X):
            """Assert functions with 'median'"""
            _basic_scenario(X, 'median')

        def scenario_3(X):
            """Assert fails (for now) with 'mode' -- unimplemented"""
            assert_fails(_basic_scenario, NotImplementedError, X, 'mode')

        def scenario_4(X):
            """Assert fails with unknown string arg"""
            assert_fails(_basic_scenario, TypeError, X, 'bad_string')

        def scenario_5(X):
            """Assert functions with list of imputes"""
            _basic_scenario(X, ['mean', 1.5, 'median', 'median'])

        def scenario_6(X):
            """Assert fails with list with unknown string args"""
            assert_fails(_basic_scenario, TypeError, X, ['bad_string', 1.5, 'median', 'median'])

        def scenario_7(X):
            """Assert fails with 'mode' in the list -- unimplemented"""
            assert_fails(_basic_scenario, NotImplementedError, X, ['mode', 1.5, 'median', 'median'])

        def scenario_8(X):
            """Assert fails with len != ncols"""
            assert_fails(_basic_scenario, ValueError, X, ['mean', 1.5, 2.0])        

        def scenario_9(X):
            """Assert fails with random object as def_fill"""

            # arbitrary object:
            class Anon1(object):
                def __init__(self):
                    pass

                def __str__(self):
                    return 'Type: Anon1'

            assert_fails(_basic_scenario, TypeError, X, Anon1)

        def scenario_10(X):
            """Assert functions feature_names arg"""
            imputer = H2OSelectiveImputer(feature_names=X.columns[:3], def_fill='median')
            imputer.fit_transform(X)
            na_cnt = sum(X.nacnt())
            assert na_cnt > 0, 'expected some NAs, but found none'

        def scenario_11(X):
            """Assert functions with target_feature arg"""
            imputer = H2OSelectiveImputer(target_feature=X.columns[3], def_fill=[1,1,1])
            imputer.fit_transform(X)
            na_cnt = sum(X.nacnt())
            assert na_cnt > 0, 'expected some NAs, but found none'

        def scenario_12(X):
            """Assert functions with both feature_names and target_feature arg"""
            imputer = H2OSelectiveImputer(feature_names=X.columns[:3], target_feature=X.columns[3], def_fill=[2,2,2])
            imputer.fit_transform(X)
            na_cnt = sum(X.nacnt())
            assert na_cnt > 0, 'expected some NAs, but found none'

        def scenario_13(X):
            """Assert functions with list of imputes"""
            cols = [str(u) for u in X.columns]
            vals = ('mean', 1.5, 'median', 'median')
            fill = dict(zip(cols, vals))
            _basic_scenario(X, fill)



        # these are our test scenarios:
        scenarios = [
            scenario_1 , scenario_2 , scenario_3 , scenario_4 ,
            scenario_5 , scenario_6 , scenario_7 , scenario_8 ,
            scenario_9 , scenario_10, scenario_11, scenario_12,
            scenario_13
        ]

        # since the imputer works in place, we have to do this for each scenario...
        for scenario in scenarios:
            try:
                M = new_h2o_frame(f.copy())
            except Exception as e:
                M = None

            if M is not None:
                scenario(M)
            else:
                pass

    def persist():
        f = F.copy()
        targ = iris.target
        targ = ['a' if x == 0 else 'b' if x == 1 else 'c' for x in targ]
        f['species'] = targ
        f = shuffle_dataframe(pd.concat([f,f,f,f,f], axis=0)) # times FIVE!

        try:
            Y = from_pandas(f)
        except Exception as e:
            Y = None

        if Y is not None:
            # test on H2OPipeline
            pipe = H2OPipeline([
                    ('mcf', H2OMulticollinearityFilterer(threshold=0.65)),
                    ('est', H2OGradientBoostingEstimator(ntrees=5))
                ], 
                feature_names=Y.columns[:4], 
                target_feature=Y.columns[4]
            )

            # fit and save
            pipe = pipe.fit(Y)
            the_path = 'pipe.pkl'
            pipe.save(the_path, warn_if_exists=False)
            assert os.path.exists(the_path)

            # assert we can predict with it even
            # when it's not reloaded yet (fix issue #7)
            pipe.predict(Y)

            # load and predict
            pipe = H2OPipeline.load(the_path)
            pred = pipe.predict(Y)

            # assert we can load and predict again (that attributes were not deleted)
            pipe = H2OPipeline.load(the_path)
            pred = pipe.predict(Y)


            # test one pipeline with all transformers and no estimator
            pipe = H2OPipeline([
                    ('nzv', H2ONearZeroVarianceFilterer()),
                    ('mc',  H2OMulticollinearityFilterer(threshold=0.9))
                ], 
                feature_names=Y.columns[:4], 
                target_feature=Y.columns[4]
            )

            # fit and save
            pipe = pipe.fit(Y)
            the_path = 'pipe_2.pkl'
            pipe.save(the_path, warn_if_exists=False)
            assert os.path.exists(the_path)

            # assert we can predict with it even
            # when it's not reloaded yet (fix issue #7)
            pipe.transform(Y)

            # load and transform
            pipe = H2OPipeline.load(the_path)
            pred = pipe.transform(Y)

            # assert we can load and transform again (that attributes were not deleted)
            pipe = H2OPipeline.load(the_path)
            pred = pipe.transform(Y)



            # test on grid
            pipe2 = H2OPipeline([
                ('mcf', H2OMulticollinearityFilterer(threshold=0.65)),
                ('est', H2OGradientBoostingEstimator(ntrees=5))
            ])

            hyp = {
                'mcf__threshold':[0.80,0.85,0.90,0.95]
            }

            grid = H2ORandomizedSearchCV(estimator=pipe2, 
                                        param_grid=hyp, 
                                        n_iter=1, cv=2,
                                        feature_names=Y.columns[:4],
                                        target_feature=Y.columns[4],
                                        scoring='accuracy_score')
            grid = grid.fit(Y)
            the_path = 'grid.pkl'
            grid.save(the_path, warn_if_exists=False)
            assert os.path.exists(the_path)

            grid = H2ORandomizedSearchCV.load(the_path)
            grid.predict(Y)

            # assert we can load again (that attributes weren't deleted)
            grid = H2ORandomizedSearchCV.load(the_path)
            grid.predict(Y)


        else:
            pass

    def mem_est():
        if X is not None:
            h2o_frame_memory_estimate(X)

        else:
            pass

    def corr():
        if X is not None:
            with warnings.catch_warnings():
                warnings.simplefilter("ignore")
                assert_fails(h2o_corr_plot, ValueError, **{'X':X, 'plot_type':'bad_type'})

        else:
            pass

    def interactions():
        x_dict = {
            'a' : [0,0,0,1],
            'b' : [1,0,0,1],
            'c' : [0,1,0,1],
            'd' : [1,1,1,0]
        }

        X_pd = pd.DataFrame.from_dict(x_dict)[['a','b','c','d']] # ordering


        try:
            frame = H2OFrame.from_python(X_pd, column_names=X_pd.columns.tolist())[1:,:]
        except Exception as e:
            frame = None


        if frame is not None:
            # try with no cols arg
            trans = H2OInteractionTermTransformer()
            X_trans = trans.fit_transform(frame)
            expected_names = ['a','b','c','d','a_b_I','a_c_I','a_d_I','b_c_I','b_d_I','c_d_I']
            assert all([str(i)==str(j) for i,j in zip(X_trans.columns, expected_names)]) # assert col names equal
            assert_array_equal(X_trans.as_data_frame(use_pandas=True).as_matrix(), np.array([
                    [0,1,0,1,0,0,0,0,1,0],
                    [0,0,1,1,0,0,0,0,0,1],
                    [0,0,0,1,0,0,0,0,0,0],
                    [1,1,1,0,1,1,0,1,0,0]
                ]))


            # try with a custom function...
            def cust_add(a,b):
                return a + b

            trans = H2OInteractionTermTransformer(interaction_function=cust_add)
            X_trans = trans.fit_transform(frame).as_data_frame(use_pandas=True).as_matrix()
            assert_array_equal(X_trans, np.array([
                    [0,1,0,1,1,0,1,1,2,1],
                    [0,0,1,1,0,1,1,1,1,2],
                    [0,0,0,1,0,0,1,0,1,1],
                    [1,1,1,0,2,2,1,2,1,1]
                ]))

            # assert fails with a non-function arg
            assert_fails(H2OInteractionTermTransformer(interaction_function='a').fit, TypeError, frame)

            # test with just two cols
            # try with no cols arg
            trans = H2OInteractionTermTransformer(feature_names=['a','b'])
            X_trans = trans.fit_transform(frame)
            expected_names = ['a','b','c','d','a_b_I']
            assert all([i==j for i,j in zip(X_trans.columns, expected_names)]) # assert col names equal
            assert_array_equal(X_trans.as_data_frame(use_pandas=True).as_matrix(), np.array([
                    [0,1,0,1,0],
                    [0,0,1,1,0],
                    [0,0,0,1,0],
                    [1,1,1,0,1]
                ]))

            # test with just interaction terms returns
            trans = H2OInteractionTermTransformer(feature_names=['a','b'], only_return_interactions=True)
            X_trans = trans.fit_transform(frame)
            expected_names = sorted(['a','b','a_b_I'])
            actual_names = sorted([str(u) for u in X_trans.columns])
            assert all([expected_names[i]==actual_names[i] for i in range(len(expected_names))])

        else:
            pass


    def balance():
        if X is not None:
            # test that we can turn a frame's first col into a np array
            x = _pd_frame_to_np(X) # just gets back the first col...
            assert isinstance(x, np.ndarray)

            # upload to cloud with the target
            f = F.copy()
            f['species'] = iris.target

            try:
                Y = from_pandas(f)
            except Exception as e:
                Y = None

            if Y is not None:
                # assert undersampling the balance changes nothing:
                b = H2OUndersamplingClassBalancer(target_feature='species').balance(Y)
                assert b.shape[0] == Y.shape[0]

                # do a real undersample
                x = Y[:60, :] # 50 zeros, 10 ones
                b = H2OUndersamplingClassBalancer(target_feature='species', ratio=0.5).balance(x).as_data_frame(use_pandas=True)
                assert b.shape[0] == 30
                cts = b.species.value_counts()
                assert cts[0] == 20
                assert cts[1] == 10

                # assert oversampling works
                y = Y[:105, :]
                d = H2OOversamplingClassBalancer(target_feature='species', ratio=1.0).balance(y).as_data_frame(use_pandas=True)
                assert d.shape[0] == 150

                cts= d.species.value_counts()
                assert cts[0] == 50
                assert cts[1] == 50
                assert cts[2] == 50

        else:
            pass


    def encode():
        P = load_iris_df()
        P['letter'] = ['a' if x==0 else 'b' if x==1 else 'c' for x in P.Species]
        P.loc[0,'letter'] = 'NA'

        try:
            Y = from_pandas(P)
        except Exception as e:
            Y = None

        if Y is not None:
            # default encoder
            encoder = H2OSafeOneHotEncoder(feature_names=['letter'])
            y = encoder.fit_transform(Y)

            assert not 'letter' in y.columns
            assert all([i in y.columns for i in ('letter.nan', 'letter.a', 'letter.b', 'letter.c')])

            # no drop encoder
            encoder = H2OSafeOneHotEncoder(feature_names=['letter'], drop_after_encoded=False)
            y = encoder.fit_transform(Y)

            assert 'letter' in y.columns
            assert y[['letter.a', 'letter.b', 'letter.c']].sum() == 149

        else:
            pass


    def feature_dropper():
        if X is not None:
            dropper = H2OFeatureDropper(feature_names=[X.columns[0]])
            Y = dropper.fit_transform(X)
            assert Y.shape[1] == X.shape[1]-1
            assert not X.columns[0] in Y.columns

        else:
            pass

<<<<<<< HEAD
    def scale():
        def almost_eq(x,y,eps=1e-8):
            return abs(x-y) < eps

        if X is not None:
            scaler = H2OSelectiveScaler()
            trans = scaler.fit_transform(X)

            # assert mean zero
            means = flatten_all(trans.mean())
            assert all([almost_eq(x,0) for x in means])

            # assert std one
            sds = flatten_all(trans.sd())
            assert all([almost_eq(x,1) for x in sds])

            # assert X not affected
            X_means = flatten_all(X.mean())
            assert not all([almost_eq(x,0) for x in X_means])
        else:
            pass


=======
    def metrics():
        irs = F.copy()
        irs['species'] = iris.target
        irs['letters'] = ['a' if i==0 else 'b' if i==1 else 'c' for i in iris.target]
        irs['arbitrary'] = [3 for i in range(irs.shape[0])]

        try:
            Y = new_h2o_frame(irs)
        except Exception as e:
            Y = None

        if Y is not None:
            assert h2o_accuracy_score(Y['species'], Y['species']) == 1.0
            assert h2o_accuracy_score(Y['letters'], Y['letters']) == 1.0
            assert h2o_accuracy_score(Y['species'], Y['arbitrary']) == 0.0

            # test making the scorer
            accuracy_scorer = make_h2o_scorer(h2o_accuracy_score, Y['species'])
            assert accuracy_scorer(Y['species'], Y['species']) == 1.0

            # Test MAE, MSE
            reg_target = Y['sepal length (cm)']
            shifted_down = reg_target - 1

            # test on shifted down
            assert h2o_mean_absolute_error(reg_target, shifted_down) == 1.0
            assert h2o_median_absolute_error(reg_target, shifted_down) == 1.0
            assert h2o_mean_squared_error(reg_target, shifted_down) == 1.0

            # test on same
            assert h2o_mean_absolute_error(reg_target, reg_target) == 0.0
            assert h2o_median_absolute_error(reg_target, reg_target) == 0.0
            assert h2o_mean_squared_error(reg_target, reg_target) == 0.0

            # test R^2 on the same
            assert h2o_r2_score(reg_target, reg_target) == 1.0

            # test errors
            assert_fails(h2o_mean_squared_error, ValueError, Y['species'], Y['species'])
            assert_fails(h2o_accuracy_score, ValueError, reg_target, reg_target)

        else:
            pass

    def encoder():
        irs = F.copy()
        irs['species'] = iris.target
        irs['target'] = [5 if i==0 else 6 if i==1 else 7 for i in iris.target]

        try:
            Y = new_h2o_frame(irs)
        except Exception as e:
            Y = None

        if Y is not None:
            encoder = H2OLabelEncoder()
            trans = encoder.fit_transform(Y['target'])

            assert (Y['species']==trans).sum() == Y.shape[0]
            assert (Y['target']==trans).sum() == 0 # assert not changed in place
        else:
            pass


    def bincount():
        col = pd.DataFrame(pd.Series([1, 1, 1, 3, 5], name='a'))
        wt1 = [1,1,1,1,1]
        wt2 = [1,0.5,1,1,1]
        wp1 = pd.DataFrame(pd.Series(wt1, name='a'))
        wp2 = pd.DataFrame(pd.Series(wt2, name='a'))

        try:
            C = new_h2o_frame(col)
            W1= new_h2o_frame(wp1)
            W2= new_h2o_frame(wp2)
        except Exception as e:
            C = None
            W1 = None
            W2 = None

        if any([i is None for i in (C, W1, W2)]):
            assert_array_equal(h2o_bincount(C), np.array([0, 3, 0, 1, 0, 1]))
            assert_array_equal(h2o_bincount(C,  weights=wt1), np.array([0., 3. , 0., 1., 0., 1.]))
            assert_array_equal(h2o_bincount(C,  weights=wt2), np.array([0., 2.5, 0., 1., 0., 1.]))
            assert_array_equal(h2o_bincount(C,  weights=wt1, minlength=7), np.array([0., 3. , 0., 1., 0., 1., 0.]))
            assert_array_equal(h2o_bincount(C,  weights=wt2, minlength=7), np.array([0., 2.5, 0., 1., 0., 1., 0.]))

            assert_array_equal(h2o_bincount(C), np.array([0, 3, 0, 1, 0, 1]))
            assert_array_equal(h2o_bincount(C,  weights=W1), np.array([0., 3. , 0., 1., 0., 1.]))
            assert_array_equal(h2o_bincount(C,  weights=W2), np.array([0., 2.5, 0., 1., 0., 1.]))
            assert_array_equal(h2o_bincount(C,  weights=W1, minlength=7), np.array([0., 3. , 0., 1., 0., 1., 0.]))
            assert_array_equal(h2o_bincount(C,  weights=W2, minlength=7), np.array([0., 2.5, 0., 1., 0., 1., 0.]))

            # test failures
            assert_fails(h2o_bincount, TypeError, col)
            assert_fails(h2o_bincount, ValueError, C, [0,0,0,0]) # fail for dim mismatch
            assert_fails(h2o_bincount, ValueError, C, wt1, -1) # negative minlength
        else:
            pass
>>>>>>> 18187252


    # run them
    multicollinearity()
    nzv()
    pipeline()
    grid()
    anon_class()
    cv()
    from_pandas_h2o()
    from_array_h2o()
    split_tsts()
    act_search()
    sparse()
    impute()
    persist()
    mem_est()
    corr()
    interactions()
    balance()
    encode()
    feature_dropper()
<<<<<<< HEAD
    scale()
=======
    metrics()
    encoder()
    bincount()
>>>>>>> 18187252
<|MERGE_RESOLUTION|>--- conflicted
+++ resolved
@@ -31,12 +31,8 @@
     _validate_shuffle_split_init, _validate_shuffle_split,
     _val_y, H2OBaseCrossValidator, H2OStratifiedShuffleSplit)
 from skutil.h2o.balance import H2OUndersamplingClassBalancer, H2OOversamplingClassBalancer
-<<<<<<< HEAD
-from skutil.h2o.transform import H2OSelectiveImputer, H2OInteractionTermTransformer, H2OSelectiveScaler
+from skutil.h2o.transform import H2OSelectiveImputer, H2OInteractionTermTransformer, H2OSelectiveScaler, H2OLabelEncoder
 from skutil.utils import flatten_all
-=======
-from skutil.h2o.transform import H2OSelectiveImputer, H2OInteractionTermTransformer, H2OLabelEncoder
->>>>>>> 18187252
 
 from sklearn.datasets import load_iris, load_boston
 from sklearn.ensemble import RandomForestClassifier
@@ -1325,7 +1321,6 @@
         else:
             pass
 
-<<<<<<< HEAD
     def scale():
         def almost_eq(x,y,eps=1e-8):
             return abs(x-y) < eps
@@ -1349,7 +1344,6 @@
             pass
 
 
-=======
     def metrics():
         irs = F.copy()
         irs['species'] = iris.target
@@ -1449,7 +1443,6 @@
             assert_fails(h2o_bincount, ValueError, C, wt1, -1) # negative minlength
         else:
             pass
->>>>>>> 18187252
 
 
     # run them
@@ -1472,10 +1465,7 @@
     balance()
     encode()
     feature_dropper()
-<<<<<<< HEAD
     scale()
-=======
     metrics()
     encoder()
     bincount()
->>>>>>> 18187252
