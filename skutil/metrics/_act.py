from __future__ import division, absolute_import, print_function
from h2o.frame import H2OFrame
from ..h2o.util import h2o_col_to_numpy
import pandas as pd
import numpy as np
import warnings
import abc


__all__ = [
    'GainsStatisticalReport'
]

def _as_numpy(*args):
    def _single_as_numpy(x):
        if not isinstance(x, np.ndarray):
<<<<<<< HEAD
            if hasattr(x, '__iter__'):
=======
            # if an H2OFrame, just return the first col
            if isinstance(x, H2OFrame):
                return h2o_col_to_numpy(x)
            elif hasattr(x, '__iter__'):
>>>>>>> 18187252
                return np.asarray(x)
            else:
                raise TypeError('cannot create numpy array out of type=%s' % type(x))
        else:
            return np.copy(x)

    arrs = [_single_as_numpy(x) for x in args]
    if len(arrs) == 1:
        arrs = arrs[0]

    return arrs


class GainsStatisticalReport(object):
    """A class that computes actuarial statistics
    for predictions given exposure and loss data.
    Primarily intended for use with 
    skutil.h2o.H2OGainsRandomizedSearchCV

    Parameters
    ----------
    n_groups : int, optional (default=10)
        The number of groups to use for computations.

    score_by : str, optional (default='lift')
        The metric to return for the _score method.

    n_folds : int, optional (default=None)
        The number of folds that are being fit. 
<<<<<<< HEAD

    error_score : float, optional (default=np.nan)
        The score to return for a qcut error

    error_behavior : str, optional (default='warn')
        One of {'warn', 'raise', 'ignore'}. How to handle non-unique
        biin edges in pd.qcut
=======
>>>>>>> 18187252
    """

    # maximizing score functions must be multiplied by
    # -1 in order to most "minimize" some loss function
    _signs = {
        'lift' : -1,
        'gini' : -1
    }

<<<<<<< HEAD
    def __init__(self, n_groups=10, n_folds=None, n_iter=None, 
                 score_by='lift', iid=True, error_score=np.nan,
                 error_behavior='warn'):

=======
    def __init__(self, n_groups=10, n_folds=None, n_iter=None, score_by='lift', iid=True):
>>>>>>> 18187252
        self.n_groups = 10
        self.score_by = score_by

        met = self._signs.keys()
        self.stats = {m:[] for m in met}
        self.sample_sizes = []

        self.n_folds = n_folds
        self.n_iter = n_iter
        self.iid = iid
<<<<<<< HEAD
        self.error_score = error_score
        self.error_behavior = error_behavior
=======
>>>>>>> 18187252

        # validate score_by
        if not score_by in self._signs:
            raise ValueError('score_by must be in %s, but got %s'
                % (', '.join(met), score_by))

        if n_folds and not n_iter:
            raise ValueError('if n_folds is set, must set n_iter')

<<<<<<< HEAD

=======
>>>>>>> 18187252
    def as_data_frame(self):
        """Get the report in the form of a dataframe"""
        if not self.n_folds:
            # if there were no folds, these are each individual scores
            return pd.DataFrame.from_dict(self.stats)

        else:
            # otherwise they are cross validation scores...
            # ensure divisibility...
            n_obs, n_folds, n_iter = len(self.stats[self._signs.keys()[0]]), self.n_folds, self.n_iter
            if not (n_folds * n_iter) == n_obs:
                raise ValueError('n_obs is not divisible by n_folds and n_iter')

            new_stats = {}
            for metric in self._signs.keys():
                new_stats['%s_mean'%metric] = [] # the mean scores
                new_stats['%s_std' %metric] = [] # the std scores
                new_stats['%s_min' %metric] = [] # the min scores
                new_stats['%s_max' %metric] = [] # the max scores
                idx = 0

                for _ in range(n_iter):
                    fold_score = 0
                    n_test_samples = 0
                    all_fold_scores = []

                    for fold in range(n_folds):
                        this_score = self.stats[metric][idx]
                        this_n_test_samples = self.sample_sizes[idx]
                        all_fold_scores.append(this_score)

                        if self.iid:
                            this_score *= this_n_test_samples
                            n_test_samples += this_n_test_samples
                        fold_score += this_score
                        idx+=1

                    if self.iid:
                        fold_score /= float(n_test_samples)
                    else:
                        fold_score /= float(n_folds)

                    # append the mean score, and then the std of the scores for the folds
                    new_stats['%s_mean'%metric].append(fold_score)
                    new_stats['%s_std' %metric].append(np.std(all_fold_scores))
                    new_stats['%s_min' %metric].append(np.min(all_fold_scores))
                    new_stats['%s_max' %metric].append(np.max(all_fold_scores))

            df = pd.DataFrame.from_dict(new_stats)

            # let's order by names
            return df[sorted(df.columns.values)]


    def _compute_stats(self, pred, expo, loss, prem):
        n_samples, n_groups = pred.shape[0], self.n_groups
        pred_ser = pd.Series(pred)
        loss_to_returns = np.sum(loss) / np.sum(prem)

        rank = pd.qcut(pred_ser, n_groups, labels=False)
        n_groups = np.amax(rank) + 1
        groups = np.arange(n_groups)

        tab = pd.DataFrame({
                'rank' : rank,
                'pred' : pred,
                'prem' : prem,
                'loss' : loss,
                'expo' : expo
            })

        grouped = tab[['rank','pred','prem','loss','expo']].groupby('rank')
        agg_rlr = (grouped['loss'].agg(np.sum) / grouped['prem'].agg(np.sum)) / loss_to_returns

        return tab, agg_rlr, n_groups


    def _score(self, _, pred, **kwargs):
        ## For scoring from gridsearch...
        expo, loss, prem = kwargs.get('expo'), kwargs.get('loss'), kwargs.get('prem', None)
        self.fit_fold(pred, expo, loss, prem)

        # return the score we want... grid search is MINIMIZING
        # so we need to return negative for maximizing metrics
        return self.stats[self.score_by][-1] * self._signs[self.score_by]


    def fit_fold(self, pred, expo, loss, prem=None):
        """Used to fit a single fold of predicted values, 
        exposure and loss data.
        """
<<<<<<< HEAD
        # check params
        if not self.error_behavior in ('warn','raise','ignore'):
            raise ValueError('error_behavior must be one of ("warn", "raise", "ignore"). ' 
                             'Encountered %s' % str(self.error_behavior))
        on_error = self.error_behavior


        pred, expo, loss = _as_numpy(pred, expo, loss)
=======
        pred, expo, loss = _as_numpy(pred, expo, loss)

>>>>>>> 18187252
        if prem is None:
            prem = np.copy(expo)
        else:
            prem = _as_numpy(prem)

        # compute the stats
<<<<<<< HEAD
        try:
            tab, stats, n_groups = self._compute_stats(pred, expo, loss, prem)
            kwargs = {
                'pred' : pred, 'expo' : expo,
                'loss' : loss, 'prem' : prem,
                'stats': stats, 'tab'  : tab,
                'n_groups' : n_groups
            }

            # compute the metrics. This relies on the convention
            # that the computation method is the name of the metric
            # preceded by an underscore...
            for metric in self._signs.keys():
                self.stats[metric].append(
                    getattr(self, '_%s'%metric)(**kwargs)
                )
        except ValueError as v: # for a qcut error...
            if on_error == 'raise':
                raise v
            elif on_error == 'warn':
                warnings.warn('Encountered non-unique bin edges. Score defaults to %s'
                              %str(self.error_score), UserWarning)

            # if it's ignore, it will pass.
            for metric in self._signs.keys():
                self.stats[metric].append(self.error_score)
            
=======
        tab, stats, n_groups = self._compute_stats(pred, expo, loss, prem)
        kwargs = {
            'pred' : pred, 'expo' : expo,
            'loss' : loss, 'prem' : prem,
            'stats': stats, 'tab'  : tab,
            'n_groups' : n_groups
        }

        # compute the metrics. This relies on the convention
        # that the computation method is the name of the metric
        # preceded by an underscore...
        for metric in self._signs.keys():
            self.stats[metric].append(
                getattr(self, '_%s'%metric)(**kwargs)
            )
>>>>>>> 18187252

        self.sample_sizes.append(pred.shape[0])
        return self

    def _lift(self, **kwargs):
        agg = kwargs.pop('stats')
        n_groups = kwargs.pop('n_groups')

        f, l = agg[0], agg[n_groups-1]
        lft = l/f if l>f else f/l
        return lft


    def _gini(self, **kwargs):
        # we want a copy, not the original
        tab = kwargs.pop('tab').copy()[['pred','loss','prem','expo']]
        tab['idx'] = tab.index
        tab = tab.sort_values(by=['pred','idx'], axis=0, inplace=False)

        cpct = {x:tab[x].cumsum()/tab[x].sum() for x in ('prem', 'loss')}
        diff_pct = cpct['prem'] - cpct['loss']

        return 2 * np.average(diff_pct, weights=tab['expo'])
<|MERGE_RESOLUTION|>--- conflicted
+++ resolved
@@ -14,14 +14,10 @@
 def _as_numpy(*args):
     def _single_as_numpy(x):
         if not isinstance(x, np.ndarray):
-<<<<<<< HEAD
-            if hasattr(x, '__iter__'):
-=======
             # if an H2OFrame, just return the first col
             if isinstance(x, H2OFrame):
                 return h2o_col_to_numpy(x)
             elif hasattr(x, '__iter__'):
->>>>>>> 18187252
                 return np.asarray(x)
             else:
                 raise TypeError('cannot create numpy array out of type=%s' % type(x))
@@ -51,7 +47,6 @@
 
     n_folds : int, optional (default=None)
         The number of folds that are being fit. 
-<<<<<<< HEAD
 
     error_score : float, optional (default=np.nan)
         The score to return for a qcut error
@@ -59,8 +54,6 @@
     error_behavior : str, optional (default='warn')
         One of {'warn', 'raise', 'ignore'}. How to handle non-unique
         biin edges in pd.qcut
-=======
->>>>>>> 18187252
     """
 
     # maximizing score functions must be multiplied by
@@ -70,14 +63,10 @@
         'gini' : -1
     }
 
-<<<<<<< HEAD
     def __init__(self, n_groups=10, n_folds=None, n_iter=None, 
                  score_by='lift', iid=True, error_score=np.nan,
                  error_behavior='warn'):
 
-=======
-    def __init__(self, n_groups=10, n_folds=None, n_iter=None, score_by='lift', iid=True):
->>>>>>> 18187252
         self.n_groups = 10
         self.score_by = score_by
 
@@ -88,11 +77,8 @@
         self.n_folds = n_folds
         self.n_iter = n_iter
         self.iid = iid
-<<<<<<< HEAD
         self.error_score = error_score
         self.error_behavior = error_behavior
-=======
->>>>>>> 18187252
 
         # validate score_by
         if not score_by in self._signs:
@@ -102,10 +88,7 @@
         if n_folds and not n_iter:
             raise ValueError('if n_folds is set, must set n_iter')
 
-<<<<<<< HEAD
-
-=======
->>>>>>> 18187252
+
     def as_data_frame(self):
         """Get the report in the form of a dataframe"""
         if not self.n_folds:
@@ -197,26 +180,19 @@
         """Used to fit a single fold of predicted values, 
         exposure and loss data.
         """
-<<<<<<< HEAD
         # check params
         if not self.error_behavior in ('warn','raise','ignore'):
             raise ValueError('error_behavior must be one of ("warn", "raise", "ignore"). ' 
                              'Encountered %s' % str(self.error_behavior))
+
         on_error = self.error_behavior
-
-
         pred, expo, loss = _as_numpy(pred, expo, loss)
-=======
-        pred, expo, loss = _as_numpy(pred, expo, loss)
-
->>>>>>> 18187252
         if prem is None:
             prem = np.copy(expo)
         else:
             prem = _as_numpy(prem)
 
         # compute the stats
-<<<<<<< HEAD
         try:
             tab, stats, n_groups = self._compute_stats(pred, expo, loss, prem)
             kwargs = {
@@ -244,25 +220,6 @@
             for metric in self._signs.keys():
                 self.stats[metric].append(self.error_score)
             
-=======
-        tab, stats, n_groups = self._compute_stats(pred, expo, loss, prem)
-        kwargs = {
-            'pred' : pred, 'expo' : expo,
-            'loss' : loss, 'prem' : prem,
-            'stats': stats, 'tab'  : tab,
-            'n_groups' : n_groups
-        }
-
-        # compute the metrics. This relies on the convention
-        # that the computation method is the name of the metric
-        # preceded by an underscore...
-        for metric in self._signs.keys():
-            self.stats[metric].append(
-                getattr(self, '_%s'%metric)(**kwargs)
-            )
->>>>>>> 18187252
-
-        self.sample_sizes.append(pred.shape[0])
         return self
 
     def _lift(self, **kwargs):
