--- conflicted
+++ resolved
@@ -65,21 +65,11 @@
     df = load_iris_df(shuffle=True, tgt_name='targ')
     y = df.pop("targ")
 
-<<<<<<< HEAD
     pipe = Pipeline([('rf', RandomForestClassifier())])
     pipe2 = Pipeline([('pca', PCA())])
 
     hyp  = {'rf__n_estimators'  : [10, 15]}
     hyp2 = {'pca__n_components' : [ 1,  2]}
-=======
-    pipe = Pipeline([
-        ('rf', RandomForestClassifier())
-    ])
-
-    hyp = {
-        'rf__n_estimators': [10, 15]
-    }
->>>>>>> a1f52164
 
     with warnings.catch_warnings():
         warnings.simplefilter("ignore")
