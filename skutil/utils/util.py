--- conflicted
+++ resolved
@@ -756,7 +756,6 @@
     bool
         True if ``x`` is an integer type
     """
-<<<<<<< HEAD
     try:
         python_major_version = sys.version_info.major
         assert(python_major_version == 2 or python_major_version == 3)
@@ -774,9 +773,7 @@
 
         print('An error occurred on line {} in statement {}'.format(line, text))
         exit(1)
-=======
     return _is_integer(x)
->>>>>>> 2cd3e0c3
 
 
 def is_float(x):
